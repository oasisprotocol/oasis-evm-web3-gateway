package psql

import (
	"log"
	"math/big"
	"os"
	"testing"

	"github.com/go-pg/pg/v10"
	"github.com/stretchr/testify/require"

	"github.com/starfishlabs/oasis-evm-web3-gateway/model"
	"github.com/starfishlabs/oasis-evm-web3-gateway/tests"
)

var db *PostDB

func TestMain(m *testing.M) {
	var err error

	tests.MustInitConfig()
	db, err = InitDB(tests.TestsConfig.Database)
	if err != nil {
		log.Println(`It seems database failed to initialize. Do you have PostgreSQL running? If not, you can run
docker run  -e POSTGRES_USER=postgres -e POSTGRES_PASSWORD=postgres -e POSTGRES_DB=postgres  -p 5432:5432 -d postgres`)
		log.Fatal("failed to initialize db:", err)
	}

	// Run tests.
	code := m.Run()

	if err = model.TruncateModel(db.DB.(*pg.DB)); err != nil {
		log.Fatal("failed to cleanup db:", err)
	}

	os.Exit(code)
}

func TestInitPostDb(t *testing.T) {
	require := require.New(t)
	db, err := InitDB(tests.TestsConfig.Database)
	require.NoError(err, "initialize db")
	block1 := &model.BlockRef{
		Round: 1,
		Hash:  "hello",
	}
	block2 := &model.BlockRef{
		Round: 2,
		Hash:  "world",
	}
	block3 := &model.BlockRef{
		Round: 3,
		Hash:  "hello world",
	}
<<<<<<< HEAD
	if err = db.Store(block1); err != nil {
		log.Fatal("store error:", err)
	}
	if err = db.Store(block2); err != nil {
		log.Fatal("store error:", err)
	}
	if err = db.Store(block3); err != nil {
		log.Fatal("store error:", err)
=======
	if err := db.Upsert(block1); err != nil {
		log.Fatal("postdb store error:", err)
	}
	if err := db.Upsert(block2); err != nil {
		log.Fatal("postdb store error:", err)
	}
	if err := db.Upsert(block3); err != nil {
		log.Fatal("postdb store error:", err)
>>>>>>> 39fbf6f6
	}
	round, err := db.GetBlockRound(block1.Hash)
	require.NoError(err)
	require.EqualValues(1, round, "GetBlockRound should return expected round")

	hash, err := db.GetBlockHash(block1.Round)
	require.NoError(err)
	require.EqualValues("hello", hash, "GetBlockHash should return expected hash")

	hash, err = db.GetLatestBlockHash()
	require.NoError(err)
	require.EqualValues("hello world", hash, "GetLatestBlockHash should return expected hash")

	tx1 := &model.TransactionRef{
		EthTxHash: "hello",
		Index:     1,
		Round:     1,
		BlockHash: "abc123",
	}
	tx2 := &model.TransactionRef{
		EthTxHash: "hello2",
		Index:     1,
		Round:     2,
		BlockHash: "cde456",
	}
	if err = db.Upsert(tx1); err != nil {
		log.Fatal("postdb store tx error:", err)
	}
	if err = db.Upsert(tx2); err != nil {
		log.Fatal("postdb store tx error:", err)
	}
	txRef, err := db.GetTransactionRef(tx1.EthTxHash)
	require.NoError(err)
	require.EqualValues(1, txRef.Index)
	require.EqualValues(1, txRef.Round)

	legacyTx := &model.Transaction{
		Hash:       "hello",
		Type:       0,
		ChainID:    "0",
		Gas:        213144,
		GasPrice:   "123124",
		GasTipCap:  "0",
		GasFeeCap:  "0",
		Nonce:      1,
		ToAddr:     "hellohello",
		Value:      "4321000000000000000",
		Data:       "123456abcdef",
		AccessList: []model.AccessTuple{},
		V:          big.NewInt(1).String(),
		R:          big.NewInt(1).String(),
		S:          big.NewInt(1).String(),
	}
	accList := []model.AccessTuple{
		{Address: "helloworld", StorageKeys: []string{"hello", "world"}},
	}
	accessListTx := &model.Transaction{
		Hash:       "world",
		Type:       1,
		ChainID:    "12321",
		Gas:        43568,
		GasPrice:   "437231",
		GasTipCap:  "0",
		GasFeeCap:  "0",
		Nonce:      2,
		ToAddr:     "worldworld",
		Value:      "2137000000000000000",
		Data:       "abcdefabcdef",
		AccessList: accList,
		V:          big.NewInt(2).String(),
		R:          big.NewInt(2).String(),
		S:          big.NewInt(2).String(),
	}
	dynamicFeeTx := &model.Transaction{
		Hash:       "good",
		Type:       2,
		ChainID:    "45654",
		Gas:        2367215,
		GasPrice:   "0",
		GasTipCap:  "123123",
		GasFeeCap:  "345321",
		Nonce:      3,
		ToAddr:     "goodgood",
		Value:      "1123450000000000000",
		Data:       "123456123456",
		AccessList: accList,
		V:          big.NewInt(3).String(),
		R:          big.NewInt(3).String(),
		S:          big.NewInt(3).String(),
	}
	err = db.Upsert(legacyTx)
	require.NoError(err, "unable to store legacy transaction")
	err = db.Upsert(accessListTx)
	require.NoError(err, "unable to store access list transaction")
	err = db.Upsert(dynamicFeeTx)
	require.NoError(err, "unable to store dynamic fee transaction")

	tx, err := db.GetTransaction("hello")
	require.NoError(err)
	require.EqualValues(tx, legacyTx, "GetTransaction should return expected transaction")
}

func TestUpsert(t *testing.T) {
	require := require.New(t)

	db, err := InitDB(tests.TestsConfig.Database)
	require.NoError(err, "initialize db")
	ir1 := &model.IndexedRoundWithTip{
		Tip:   model.Continues,
		Round: 1,
	}
	require.NoError(db.Upsert(ir1), "update")

	r1, err := db.GetContinuesIndexedRound()
	require.NoError(err, "GetContinuesIndexedRound")
	require.EqualValues(1, r1)

	ir2 := &model.IndexedRoundWithTip{
		Tip:   model.Continues,
		Round: 2,
	}
	require.NoError(db.Upsert(ir2), "update")
	r2, err := db.GetContinuesIndexedRound()
	require.NoError(err, "GetContinuesIndexedRound")
	require.EqualValues(2, r2)

	ir3 := &model.IndexedRoundWithTip{
		Tip:   model.Continues,
		Round: 3,
	}
	require.NoError(db.Upsert(ir3), "update")
	r3, err := db.GetContinuesIndexedRound()
	require.NoError(err, "GetContinuesIndexedRound")
	require.EqualValues(3, r3)
}

func TestDelete(t *testing.T) {
	require := require.New(t)

	db, err := InitDB(tests.TestsConfig.Database)
	require.NoError(err, "initialize postdb")

	require.NoError(db.Delete(new(model.BlockRef), 10), "delete")
}

func TestGetBlockHash(t *testing.T) {
	require := require.New(t)

	_, err := InitDB(tests.TestsConfig.Database)
	require.NoError(err, "initialize db")

	// TODO: this fails as expected as the db doesn't contain the block.
	//       Forgot to initialize the db with the block?
	// hash, err := db.GetBlockHash(1)
	// require.NoError(err, "GetBlockHash")
	// fmt.Println("block hash:", hash)
}

func TestGetTransactionRef(t *testing.T) {
	require := require.New(t)

	_, err := InitDB(tests.TestsConfig.Database)
	require.NoError(err, "initialize db")

	// TODO: this fails as expected as the db doesn't contain the transaction.
	//       Forgot to initialize the db with the transaction?
	// txRef, err := db.GetTransactionRef("0xec826b483b27e3a4f9b68994d2f4768533ab4d1ae0b7d05867fcc9da18064715")
	// require.NoError(err, "GetTransactionRef")
	// fmt.Println(txRef.EthTxHash, txRef.BlockHash, txRef.Round, txRef.Index)
}<|MERGE_RESOLUTION|>--- conflicted
+++ resolved
@@ -52,7 +52,6 @@
 		Round: 3,
 		Hash:  "hello world",
 	}
-<<<<<<< HEAD
 	if err = db.Store(block1); err != nil {
 		log.Fatal("store error:", err)
 	}
@@ -61,16 +60,6 @@
 	}
 	if err = db.Store(block3); err != nil {
 		log.Fatal("store error:", err)
-=======
-	if err := db.Upsert(block1); err != nil {
-		log.Fatal("postdb store error:", err)
-	}
-	if err := db.Upsert(block2); err != nil {
-		log.Fatal("postdb store error:", err)
-	}
-	if err := db.Upsert(block3); err != nil {
-		log.Fatal("postdb store error:", err)
->>>>>>> 39fbf6f6
 	}
 	round, err := db.GetBlockRound(block1.Hash)
 	require.NoError(err)
