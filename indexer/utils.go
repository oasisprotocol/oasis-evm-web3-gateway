package indexer

import (
	"encoding/hex"
	"math/big"

	"github.com/ethereum/go-ethereum/common"
	ethtypes "github.com/ethereum/go-ethereum/core/types"
	"github.com/ethereum/go-ethereum/rlp"
	"github.com/fxamacker/cbor/v2"
	"github.com/oasisprotocol/oasis-core/go/roothash/api/block"
	"github.com/oasisprotocol/oasis-sdk/client-sdk/go/client"
	"github.com/oasisprotocol/oasis-sdk/client-sdk/go/types"

	"github.com/starfishlabs/oasis-evm-web3-gateway/model"
)

var (
	defaultValidatorAddr = "0x0000000000000000000000000000000088888888"
	defaultGasLimit      = 21000 * 1000
)

// Log is the Oasis Log.
type Log struct {
	Address common.Address
	Topics  []common.Hash
	Data    []byte
}

// Logs2EthLogs converts logs in db to ethereum logs.
func Logs2EthLogs(logs []*Log, round uint64, blockHash, txHash common.Hash, txIndex uint32) []*ethtypes.Log {
	ethLogs := []*ethtypes.Log{}
	for i := range logs {
		ethLog := &ethtypes.Log{
			Address:     logs[i].Address,
			Topics:      logs[i].Topics,
			Data:        logs[i].Data,
			BlockNumber: round,
			TxHash:      txHash,
			TxIndex:     uint(txIndex),
			BlockHash:   blockHash,
			Index:       uint(i),
			Removed:     false,
		}
		ethLogs = append(ethLogs, ethLog)
	}
	return ethLogs
}

// convertToEthFormat converts oasis block to ethereum block.
func convertToEthFormat(
	block *block.Block,
	transactions ethtypes.Transactions,
	ethLogs []*ethtypes.Log,
	txsStatus []uint8,
	results []types.CallResult,
	gas uint64,
) (*model.Block, []*model.Transaction, []*model.Receipt, error) {
	encoded := block.Header.EncodedHash()
	bhash := common.HexToHash(encoded.Hex()).String()
	bprehash := block.Header.PreviousHash.Hex()
	bshash := block.Header.StateRoot.Hex()
	bloom := ethtypes.BytesToBloom(ethtypes.LogsBloom(ethLogs))
	bloomData, _ := bloom.MarshalText()
	baseFee := big.NewInt(10)
	number := big.NewInt(0)
	number.SetUint64(block.Header.Round)
	var btxHash string
	if len(transactions) == 0 {
		btxHash = ethtypes.EmptyRootHash.Hex()
	} else {
		btxHash = block.Header.IORoot.Hex()
	}

	innerHeader := &model.Header{
		ParentHash:  bprehash,
		UncleHash:   ethtypes.EmptyUncleHash.Hex(),
		Coinbase:    common.HexToAddress(defaultValidatorAddr).Hex(),
		Root:        bshash,
		TxHash:      btxHash,
		ReceiptHash: ethtypes.EmptyRootHash.Hex(),
		Bloom:       string(bloomData),
		Difficulty:  big.NewInt(0).String(),
		Number:      number.String(),
		GasLimit:    uint64(defaultGasLimit),
		GasUsed:     gas,
		Time:        uint64(block.Header.Timestamp),
		Extra:       "",
		MixDigest:   "",
		Nonce:       ethtypes.BlockNonce{}.Uint64(),
		BaseFee:     baseFee.String(),
	}

	innerTxs := []*model.Transaction{}
	innerReceipts := []*model.Receipt{}
	cumulativeGasUsed := uint64(0)
	for idx, ethTx := range transactions {
		v, r, s := ethTx.RawSignatureValues()
		signer := ethtypes.LatestSignerForChainID(ethTx.ChainId())
		from, _ := signer.Sender(ethTx)
		ethAccList := ethTx.AccessList()
		accList := []model.AccessTuple{}
		for _, ethAcc := range ethAccList {
			keys := []string{}
			for _, ethStorageKey := range ethAcc.StorageKeys {
				keys = append(keys, ethStorageKey.Hex())
			}
			acc := model.AccessTuple{
				Address:     ethAcc.Address.Hex(),
				StorageKeys: keys,
			}
			accList = append(accList, acc)
		}
		tx := &model.Transaction{
			Hash:       ethTx.Hash().Hex(),
			Type:       ethTx.Type(),
			ChainID:    ethTx.ChainId().String(),
			Status:     uint(txsStatus[idx]),
			BlockHash:  bhash,
			Round:      number.Uint64(),
			Index:      uint32(idx),
			Gas:        ethTx.Gas(),
			GasPrice:   ethTx.GasPrice().String(),
			GasTipCap:  ethTx.GasTipCap().String(),
			GasFeeCap:  ethTx.GasFeeCap().String(),
			Nonce:      ethTx.Nonce(),
			FromAddr:   from.Hex(),
			Value:      ethTx.Value().String(),
			Data:       hex.EncodeToString(ethTx.Data()),
			AccessList: accList,
			V:          v.String(),
			R:          r.String(),
			S:          s.String(),
		}
		to := ethTx.To()
		if to == nil {
			tx.ToAddr = ""
		} else {
			tx.ToAddr = to.Hex()
		}
		innerTxs = append(innerTxs, tx)

		// receipts
		cumulativeGasUsed += tx.Gas
		receipt := &model.Receipt{
			Status:            uint(txsStatus[idx]),
			CumulativeGasUsed: cumulativeGasUsed,
			LogsBloom:         hex.EncodeToString(bloomData),
			Logs:              eth2DbLogs(ethLogs),
			TransactionHash:   ethTx.Hash().Hex(),
			BlockHash:         bhash,
			GasUsed:           ethTx.Gas(),
			Type:              uint(ethTx.Type()),
			Round:             block.Header.Round,
			TransactionIndex:  uint64(idx),
			FromAddr:          tx.FromAddr,
			ToAddr:            tx.ToAddr,
		}
		if len(receipt.Logs) == 0 {
			receipt.Logs = []*model.Log{}
		}
		if tx.ToAddr == "" && results[idx].IsSuccess() {
			var out []byte
			if err := cbor.Unmarshal(results[idx].Ok, &out); err != nil {
				return nil, nil, nil, err
			}
			receipt.ContractAddress = common.BytesToAddress(out).Hex()
		}
		innerReceipts = append(innerReceipts, receipt)
	}

	innerBlock := &model.Block{
		Hash:         bhash,
		Round:        number.Uint64(),
		Header:       innerHeader,
		Uncles:       []*model.Header{},
		Transactions: innerTxs,
	}

	return innerBlock, innerTxs, innerReceipts, nil
}

// StoreBlockData parses oasis block and stores in db.
func (p *psqlBackend) StoreBlockData(oasisBlock *block.Block, txResults []*client.TransactionWithResults) error {
	encoded := oasisBlock.Header.EncodedHash()
	bhash := common.HexToHash(encoded.Hex())
	blockNum := oasisBlock.Header.Round

	ethTxs := ethtypes.Transactions{}
	logs := []*ethtypes.Log{}
	txsStatus := []uint8{}
	results := []types.CallResult{}
	var gasUsed uint64

	// Decode tx and get logs
	for txIndex, item := range txResults {
		oasisTx := item.Tx
		if len(oasisTx.AuthProofs) != 1 || oasisTx.AuthProofs[0].Module != "evm.ethereum.v0" {
			// Skip non-Ethereum transactions.
			continue
		}

		// Extract raw Ethereum transaction for further processing.
		rawEthTx := oasisTx.Body
		// Decode the Ethereum transaction.
		ethTx := &ethtypes.Transaction{}
		err := rlp.DecodeBytes(rawEthTx, ethTx)
		if err != nil {
			p.logger.Error("Failed to decode UnverifiedTransaction", "height", blockNum, "index", txIndex, "err", err)
			return err
		}

		status := uint8(0)
		if txResults[txIndex].Result.IsSuccess() {
			status = uint8(ethtypes.ReceiptStatusSuccessful)
		} else {
			status = uint8(ethtypes.ReceiptStatusFailed)
		}
		txsStatus = append(txsStatus, status)
		results = append(results, item.Result)

		gasUsed += ethTx.Gas()
		ethTxs = append(ethTxs, ethTx)

		var oasisLogs []*Log
		resEvents := item.Events
		for eventIndex, event := range resEvents {
			if event.Code == 1 {
				log := &Log{}
				if err = cbor.Unmarshal(event.Value, log); err != nil {
					p.logger.Error("Failed to unmarshal event value", "index", eventIndex)
					return err
				}
				oasisLogs = append(oasisLogs, log)
			}
		}

		logs = Logs2EthLogs(oasisLogs, blockNum, bhash, ethTx.Hash(), uint32(txIndex))
		// store logs
		for _, log := range eth2DbLogs(logs) {
<<<<<<< HEAD
			if err := p.storage.Store(log); err != nil {
=======
			if err = p.storage.Store(log); err != nil {
				p.logger.Error("Failed to store logs", "height", blockNum, "index", txIndex, "logs", oasisLogs, "err", err)
>>>>>>> 1282d443
				return err
			}
		}
	}

	// Get convert block, transactions and receipts
	blk, txs, receipts, err := convertToEthFormat(oasisBlock, ethTxs, logs, txsStatus, results, gasUsed)
	if err != nil {
		p.logger.Debug("Failed to ConvertToEthBlock", "height", blockNum, "err", err)
		return err
	}

	// Store txs
	for _, tx := range txs {
		if err := p.storage.Store(tx); err != nil {
			return err
		}
	}

	// Store receipts
	for _, receipt := range receipts {
		if err := p.storage.Store(receipt); err != nil {
			return err
		}
	}
	// Store block
	if err = p.storage.Store(blk); err != nil {
		return err
	}

	return nil
}

// eth2DbLogs converts ethereum log to model log.
func eth2DbLogs(ethLogs []*ethtypes.Log) []*model.Log {
	res := []*model.Log{}

	for _, log := range ethLogs {
		topics := []string{}
		for _, tp := range log.Topics {
			topics = append(topics, tp.Hex())
		}

		dbLog := &model.Log{
			Address:   log.Address.Hex(),
			Topics:    topics,
			Data:      hex.EncodeToString(log.Data),
			Round:     log.BlockNumber,
			BlockHash: log.BlockHash.Hex(),
			TxHash:    log.TxHash.Hex(),
			TxIndex:   log.TxIndex,
			Index:     log.Index,
			Removed:   log.Removed,
		}

		res = append(res, dbLog)
	}

	return res
}<|MERGE_RESOLUTION|>--- conflicted
+++ resolved
@@ -238,12 +238,8 @@
 		logs = Logs2EthLogs(oasisLogs, blockNum, bhash, ethTx.Hash(), uint32(txIndex))
 		// store logs
 		for _, log := range eth2DbLogs(logs) {
-<<<<<<< HEAD
-			if err := p.storage.Store(log); err != nil {
-=======
 			if err = p.storage.Store(log); err != nil {
 				p.logger.Error("Failed to store logs", "height", blockNum, "index", txIndex, "logs", oasisLogs, "err", err)
->>>>>>> 1282d443
 				return err
 			}
 		}
