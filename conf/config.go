package conf

import (
	"fmt"
	"strings"
	"time"

	"github.com/knadh/koanf"
	"github.com/knadh/koanf/parsers/yaml"
	"github.com/knadh/koanf/providers/env"
	"github.com/knadh/koanf/providers/file"
	"github.com/oasisprotocol/oasis-core/go/common/logging"
)

// Config contains the CLI configuration.
type Config struct {
	RuntimeID     string `koanf:"runtime_id"`
	NodeAddress   string `koanf:"node_address"`
	EnablePruning bool   `koanf:"enable_pruning"`
	PruningStep   uint64 `koanf:"pruning_step"`

	Log      *LogConfig      `koanf:"log"`
	Database *DatabaseConfig `koanf:"database"`
	Gateway  *GatewayConfig  `koanf:"gateway"`
}

// Validate performs config validation.
func (cfg *Config) Validate() error {
	if cfg.RuntimeID == "" {
		return fmt.Errorf("malformed runtime ID '%s'", cfg.RuntimeID)
	}
	if cfg.NodeAddress == "" {
		return fmt.Errorf("malformed node address '%s'", cfg.NodeAddress)
	}

	if cfg.Log != nil {
		if err := cfg.Log.Validate(); err != nil {
			return err
		}
	}
	if cfg.Database != nil {
		if err := cfg.Database.Validate(); err != nil {
			return fmt.Errorf("database: %w", err)
		}
	}
	if cfg.Gateway != nil {
		if err := cfg.Gateway.Validate(); err != nil {
			return fmt.Errorf("gateway: %w", err)
		}
	}

	return nil
}

// LogConfig contains the logging configuration.
type LogConfig struct {
	Format string `koanf:"format"`
	Level  string `koanf:"level"`
	File   string `koanf:"file"`
}

// Validate validates the logging configuration.
func (cfg *LogConfig) Validate() error {
	var format logging.Format
	if err := format.Set(cfg.Format); err != nil {
		return err
	}
	var level logging.Level
	return level.Set(cfg.Level)
}

// DatabaseConfig is the postgresql database configuration.
type DatabaseConfig struct {
<<<<<<< HEAD
	Host         string `koanf:"host"`
	Port         int    `koanf:"port"`
	Db           string `koanf:"db"`
	User         string `koanf:"user"`
	Password     string `koanf:"password"`
	DialTimeout  int    `koanf:"dial_timeout"`
	ReadTimeout  int    `koanf:"read_timeout"`
	WriteTimeout int    `koanf:"write_timeout"`
=======
	Host     string `koanf:"host"`
	Port     int    `koanf:"port"`
	DB       string `koanf:"db"`
	User     string `koanf:"user"`
	Password string `koanf:"password"`
	Timeout  int    `koanf:"timeout"`
>>>>>>> 496d4bae
}

// Validate validates the database configuration.
func (cfg *DatabaseConfig) Validate() error {
	if cfg.Host == "" {
		return fmt.Errorf("malformed database host: ''")
	}
	// TODO:
	return nil
}

// GatewayConfig is the gateway server configuration.
type GatewayConfig struct {
	// HTTP is the gateway http endpoint config.
	HTTP *GatewayHTTPConfig `koanf:"http"`

	// WS is the gateway websocket endpoint config.
	WS *GatewayWSConfig `koanf:"ws"`

	// ChainID defines the Ethereum network chain id.
	ChainID uint32 `koanf:"chain_id"`
}

// Validate validates the gateway configuration.
func (cfg *GatewayConfig) Validate() error {
	// TODO:
	return nil
}

type GatewayHTTPConfig struct {
	// Host is the host interface on which to start the HTTP RPC server. Defaults to localhost.
	Host string `koanf:"host"`

	// Port is the port number on which to start the HTTP RPC server. Defaults to 8545.
	Port int `koanf:"port"`

	// Cors are the CORS allowed urls.
	Cors []string `koanf:"cors"`

	// VirtualHosts is the list of virtual hostnames which are allowed on incoming requests.
	VirtualHosts []string `koanf:"virtual_hosts"`

	// PathPrefix specifies a path prefix on which http-rpc is to be served. Defaults to '/'.
	PathPrefix string `koanf:"path_prefix"`

	// Timeouts allows for customization of the timeout values used by the HTTP RPC
	// interface.
	Timeouts *HTTPTimeouts `koanf:"timeouts"`
}

type HTTPTimeouts struct {
	Read  *time.Duration `koanf:"read"`
	Write *time.Duration `koanf:"write"`
	Idle  *time.Duration `koanf:"idle"`
}

type GatewayWSConfig struct {
	// Host is the host interface on which to start the HTTP RPC server. Defaults to localhost.
	Host string `koanf:"host"`

	// Port is the port number on which to start the HTTP RPC server. Defaults to 8545.
	Port int `koanf:"port"`

	// PathPrefix specifies a path prefix on which http-rpc is to be served. Defaults to '/'.
	PathPrefix string `koanf:"path_prefix"`

	// Origins is the list of domain to accept websocket requests from.
	Origins []string `koanf:"origins"`

	// Timeouts allows for customization of the timeout values used by the HTTP RPC
	// interface.
	Timeouts *HTTPTimeouts `koanf:"timeouts"`
}

// InitConfig initializes configuration from file.
func InitConfig(f string) (*Config, error) {
	var config Config
	k := koanf.New(".")

	// Load configuration from the yaml config.
	if err := k.Load(file.Provider(f), yaml.Parser()); err != nil {
		return nil, err
	}

	// Load environment variables and merge into the loaded config.
	if err := k.Load(env.Provider("", ".", func(s string) string {
		// `__` is used as a hierarchy delimiter.
		return strings.ReplaceAll(strings.ToLower(s), "__", ".")
	}), nil); err != nil {
		return nil, err
	}

	// Unmarshal into config.
	if err := k.Unmarshal("", &config); err != nil {
		return nil, err
	}

	// Validate config.
	if err := config.Validate(); err != nil {
		return nil, err
	}

	return &config, nil
}<|MERGE_RESOLUTION|>--- conflicted
+++ resolved
@@ -71,7 +71,6 @@
 
 // DatabaseConfig is the postgresql database configuration.
 type DatabaseConfig struct {
-<<<<<<< HEAD
 	Host         string `koanf:"host"`
 	Port         int    `koanf:"port"`
 	Db           string `koanf:"db"`
@@ -80,14 +79,6 @@
 	DialTimeout  int    `koanf:"dial_timeout"`
 	ReadTimeout  int    `koanf:"read_timeout"`
 	WriteTimeout int    `koanf:"write_timeout"`
-=======
-	Host     string `koanf:"host"`
-	Port     int    `koanf:"port"`
-	DB       string `koanf:"db"`
-	User     string `koanf:"user"`
-	Password string `koanf:"password"`
-	Timeout  int    `koanf:"timeout"`
->>>>>>> 496d4bae
 }
 
 // Validate validates the database configuration.
