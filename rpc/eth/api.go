package eth

import (
	"context"
	"crypto/sha512"
	"errors"
	"fmt"
	"math/big"
	"strings"

	"github.com/ethereum/go-ethereum/accounts/abi"
	"github.com/ethereum/go-ethereum/common"
	"github.com/ethereum/go-ethereum/common/hexutil"
	ethtypes "github.com/ethereum/go-ethereum/core/types"
	"github.com/ethereum/go-ethereum/eth/filters"
	"github.com/ethereum/go-ethereum/rlp"
	ethrpc "github.com/ethereum/go-ethereum/rpc"
	"github.com/go-pg/pg/v10"
	"github.com/oasisprotocol/oasis-core/go/common/logging"
	"github.com/oasisprotocol/oasis-sdk/client-sdk/go/client"
	"github.com/oasisprotocol/oasis-sdk/client-sdk/go/crypto/signature/secp256k1"
	"github.com/oasisprotocol/oasis-sdk/client-sdk/go/modules/accounts"
	"github.com/oasisprotocol/oasis-sdk/client-sdk/go/modules/core"
	"github.com/oasisprotocol/oasis-sdk/client-sdk/go/modules/evm"
	"github.com/oasisprotocol/oasis-sdk/client-sdk/go/types"

	"github.com/starfishlabs/oasis-evm-web3-gateway/indexer"
	"github.com/starfishlabs/oasis-evm-web3-gateway/model"
	"github.com/starfishlabs/oasis-evm-web3-gateway/rpc/utils"
)

func estimateGasDummySigSpec() types.SignatureAddressSpec {
	pk := sha512.Sum512_256([]byte("estimateGas: dummy sigspec"))
	signer := secp256k1.NewSigner(pk[:])
	return types.NewSignatureAddressSpecSecp256k1Eth(signer.Public().(secp256k1.PublicKey))
}

var (
	ErrInternalQuery              = errors.New("internal query error")
	ErrBlockNotFound              = errors.New("block not found")
	ErrTransactionNotFound        = errors.New("transaction not found")
	ErrTransactionReceiptNotFound = errors.New("transaction receipt not found")
	ErrIndexOutOfRange            = errors.New("index out of range")
	ErrMalformedTransaction       = errors.New("malformed transaction")

	// estimateGasSigSpec is a dummy signature spec used by the estimate gas method, as
	// otherwise transactions without signature would be underestimated.
	estimateGasSigSpec = estimateGasDummySigSpec()
)

const revertErrorPrefix = "reverted: "

// PublicAPI is the eth_ prefixed set of APIs in the Web3 JSON-RPC spec.
type PublicAPI struct {
	ctx     context.Context
	client  client.RuntimeClient
	backend indexer.Backend
	chainID uint32
	Logger  *logging.Logger
}

// NewPublicAPI creates an instance of the public ETH Web3 API.
func NewPublicAPI(
	ctx context.Context,
	client client.RuntimeClient,
	logger *logging.Logger,
	chainID uint32,
	backend indexer.Backend,
) *PublicAPI {
	return &PublicAPI{
		ctx:     ctx,
		client:  client,
		chainID: chainID,
		Logger:  logger,
		backend: backend,
	}
}

// roundParamFromBlockNum converts special BlockNumber values to the corresponding special round numbers.
func (api *PublicAPI) roundParamFromBlockNum(blockNum ethrpc.BlockNumber) (uint64, error) {
	switch blockNum {
	case ethrpc.PendingBlockNumber:
		// Oasis does not expose a pending block. Use the latest.
		return client.RoundLatest, nil
	case ethrpc.LatestBlockNumber:
		return client.RoundLatest, nil
	case ethrpc.EarliestBlockNumber:
		var earliest uint64
		clrBlk, err := api.client.GetLastRetainedBlock(api.ctx)
		if err != nil {
			return 0, fmt.Errorf("failed to get last retained block from client: %w", err)
		}
		ilrRound, err := api.backend.QueryLastRetainedRound()
		if err != nil {
			return 0, fmt.Errorf("failed to get last retained block from indexer: %w", err)
		}
		if clrBlk.Header.Round < ilrRound {
			earliest = ilrRound
		} else {
			earliest = clrBlk.Header.Round
		}
		return earliest, nil
	default:
		return uint64(blockNum), nil
	}
}

// GetBlockByNumber returns the block identified by number.
func (api *PublicAPI) GetBlockByNumber(blockNum ethrpc.BlockNumber, fullTx bool) (map[string]interface{}, error) {
	api.Logger.Debug("eth_getBlockByNumber", "number", blockNum)

	round, err := api.roundParamFromBlockNum(blockNum)
	if err != nil {
		err = fmt.Errorf("convert block number to round: %w", err)
		api.Logger.Error("GetBlock failed", "number", blockNum, "err", err)
		return nil, err
	}

	blk, err := api.backend.GetBlockByNumber(round)
	if err != nil {
		api.Logger.Error("GetBlock failed", "number", blockNum, "err", err)
		// Block doesn't exist, by web3 spec an empty response should be returned, not an error.
		return nil, ErrInternalQuery
	}

	return utils.ConvertToEthBlock(blk, fullTx), nil
}

// GetBlockTransactionCountByNumber returns the number of transactions in the block.
func (api *PublicAPI) GetBlockTransactionCountByNumber(blockNum ethrpc.BlockNumber) (hexutil.Uint, error) {
	api.Logger.Debug("eth_getBlockTransactionCountByNumber", "number", blockNum.Int64())

	round, err := api.roundParamFromBlockNum(blockNum)
	if err != nil {
		err = fmt.Errorf("convert block number to round: %w", err)
		api.Logger.Error("GetBlock failed", "number", blockNum, "err", err)
		return 0, err
	}
	n, err := api.backend.GetBlockTransactionCountByNumber(round)
	if err != nil {
		api.Logger.Error("Query failed", "number", blockNum, "err", err)
		return 0, ErrInternalQuery
	}

	return hexutil.Uint(n), nil
}

func (api *PublicAPI) GetStorageAt(address common.Address, position hexutil.Big, blockNum ethrpc.BlockNumber) (hexutil.Big, error) {
	api.Logger.Debug("eth_getStorage", "address", address, "position", position, "block_num", blockNum)

	round, err := api.roundParamFromBlockNum(blockNum)
	if err != nil {
		err = fmt.Errorf("convert block number to round: %w", err)
		api.Logger.Error("GetBlock failed", "number", blockNum, "err", err)
		return hexutil.Big{}, err
	}
	// EVM module takes index as H256, which needs leading zeros.
	position256 := make([]byte, 32)
	// Unmarshalling to hexutil.Big rejects overlong inputs. Verify in `TestRejectOverlong`.
	position.ToInt().FillBytes(position256)

	ethmod := evm.NewV1(api.client)
	res, err := ethmod.Storage(api.ctx, round, address[:], position256)
	if err != nil {
		api.Logger.Error("failed to query storage", "err", err)
		return hexutil.Big{}, ErrInternalQuery
	}
	// Some apps expect no leading zeros, so output as big integer.
	var resultBI big.Int
	resultBI.SetBytes(res)
	return hexutil.Big(resultBI), nil
}

// GetBalance returns the provided account's balance up to the provided block number.
func (api *PublicAPI) GetBalance(address common.Address, blockNum ethrpc.BlockNumber) (*hexutil.Big, error) {
	ethmod := evm.NewV1(api.client)
	round, err := api.roundParamFromBlockNum(blockNum)
	if err != nil {
		return nil, fmt.Errorf("convert block number to round: %w", err)
	}
	res, err := ethmod.Balance(api.ctx, round, address[:])
	if err != nil {
		api.Logger.Error("Get balance failed")
		return nil, err
	}

	return (*hexutil.Big)(res.ToBigInt()), nil
}

// nolint:revive,stylecheck
// ChainId return the EIP-155 chain id for the current network.
func (api *PublicAPI) ChainId() (*hexutil.Big, error) {
	return (*hexutil.Big)(big.NewInt(int64(api.chainID))), nil
}

// GasPrice returns a suggestion for a gas price for legacy transactions.
func (api *PublicAPI) GasPrice() (*hexutil.Big, error) {
	coremod := core.NewV1(api.client)
	mgp, err := coremod.MinGasPrice(api.ctx)
	if err != nil {
		api.Logger.Error("Query MinGasPrice failed", "err", err)
		return nil, err
	}
	nativeMGP := mgp[types.NativeDenomination]
	return (*hexutil.Big)(nativeMGP.ToBigInt()), nil
}

// GetBlockTransactionCountByHash returns the number of transactions in the block identified by hash.
func (api *PublicAPI) GetBlockTransactionCountByHash(blockHash common.Hash) (hexutil.Uint, error) {
	api.Logger.Debug("eth_getBlockTransactionCountByHash", "hash", blockHash.Hex())

	n, err := api.backend.GetBlockTransactionCountByHash(blockHash)
	if err != nil {
		api.Logger.Error("Query failed", "hash", blockHash, "err", err)
		return 0, ErrInternalQuery
	}

	return hexutil.Uint(n), nil
}

// GetTransactionCount returns the number of transactions the given address has sent for the given block number.
func (api *PublicAPI) GetTransactionCount(ethAddr common.Address, blockNum ethrpc.BlockNumber) (*hexutil.Uint64, error) {
	api.Logger.Debug("eth_getTransactionCount", "address", ethAddr.Hex(), "blockNumber", blockNum)
	accountsMod := accounts.NewV1(api.client)
	accountsAddr := types.NewAddressRaw(types.AddressV0Secp256k1EthContext, ethAddr[:])

	round, err := api.roundParamFromBlockNum(blockNum)
	if err != nil {
		return nil, fmt.Errorf("convert block number to round: %w", err)
	}
	nonce, err := accountsMod.Nonce(api.ctx, round, accountsAddr)
	if err != nil {
		return nil, err
	}

	return (*hexutil.Uint64)(&nonce), nil
}

// GetCode returns the contract code at the given address and block number.
func (api *PublicAPI) GetCode(address common.Address, blockNum ethrpc.BlockNumber) (hexutil.Bytes, error) {
	ethmod := evm.NewV1(api.client)
	round, err := api.roundParamFromBlockNum(blockNum)
	if err != nil {
		api.Logger.Error("GetBlock failed", "number", blockNum, "err", err)
		return nil, fmt.Errorf("convert block number to round: %w", err)
	}
	res, err := ethmod.Code(api.ctx, round, address[:])
	if err != nil {
		return nil, err
	}

	return res, nil
}

type RevertError struct {
	error
	Reason string `json:"reason"`
}

// ErrorData returns the ABI encoded error reason.
func (e *RevertError) ErrorData() interface{} {
	return e.Reason
}

// NewRevertError returns an revert error with ABI encoded revert reason.
func (api *PublicAPI) NewRevertError(revertErr error) *RevertError {
	// ABI encoded function.
	abiReason := []byte{0x08, 0xc3, 0x79, 0xa0} // Keccak256("Error(string)")

	// ABI encode the revert Reason string.
	revertReason := strings.TrimPrefix(revertErr.Error(), revertErrorPrefix)
	typ, _ := abi.NewType("string", "", nil)
	unpacked, err := (abi.Arguments{{Type: typ}}).Pack(revertReason)
	if err != nil {
		api.Logger.Error("failed to encode revert error", "revert_reason", revertReason, "err", err)
		return &RevertError{
			error: revertErr,
		}
	}
	abiReason = append(abiReason, unpacked...)

	return &RevertError{
		error:  revertErr,
		Reason: hexutil.Encode(abiReason),
	}
}

// Call executes the given transaction on the state for the given block number.
// This function doesn't make any changes in the evm state of blockchain.
func (api *PublicAPI) Call(args utils.TransactionArgs, blockNum ethrpc.BlockNumber, _ *utils.StateOverride) (hexutil.Bytes, error) {
	api.Logger.Info("eth_call", "args", args)
	var (
		amount   = []byte{0}
		input    = []byte{}
		sender   = common.Address{1}
		gasPrice = []byte{1}
		// This gas cap should be enough for SimulateCall an ethereum transaction
		gas uint64 = 30_000_000
	)
	round, err := api.roundParamFromBlockNum(blockNum)
	if err != nil {
		api.Logger.Error("GetBlock failed", "number", blockNum, "err", err)
		return nil, fmt.Errorf("convert block number to round: %w", err)
	}

	if args.To == nil {
		return []byte{}, errors.New("to address not specified")
	}
	if args.GasPrice != nil {
		gasPrice = args.GasPrice.ToInt().Bytes()
	}
	if args.Gas != nil {
		gas = uint64(*args.Gas)
	}
	if args.Value != nil {
		amount = args.Value.ToInt().Bytes()
	}
	if args.Data != nil {
		input = *args.Data
	}
	if args.From != nil {
		sender = *args.From
	}

	res, err := evm.NewV1(api.client).SimulateCall(
		api.ctx,
		round,
		gasPrice,
		gas,
		sender.Bytes(),
		args.To.Bytes(),
		amount,
		input,
	)
	if err != nil {
		if strings.HasPrefix(err.Error(), revertErrorPrefix) {
			revertErr := api.NewRevertError(err)
			api.Logger.Error("failed to execute SimulateCall, reverted", "err", err, "reason", revertErr.Reason)
			return nil, revertErr
		}
		api.Logger.Error("failed to execute SimulateCall", "err", err)
		return nil, err
	}

	api.Logger.Info("eth_call response", "args", args, "resp", res)

	return res, nil
}

// SendRawTransaction send a raw Ethereum transaction.
func (api *PublicAPI) SendRawTransaction(data hexutil.Bytes) (common.Hash, error) {
	api.Logger.Debug("eth_sendRawTransaction", "length", len(data))

	// Decode the Ethereum transaction.
	ethTx := &ethtypes.Transaction{}
	if err := rlp.DecodeBytes(data, ethTx); err != nil {
		api.Logger.Error("failed to decode raw transaction data", "err", err)
		return common.Hash{}, ErrMalformedTransaction
	}

	// Generate an Ethereum transaction that is handled by the EVM module.
	utx := types.UnverifiedTransaction{
		Body: data,
		AuthProofs: []types.AuthProof{
			{Module: "evm.ethereum.v0"},
		},
	}

	err := api.client.SubmitTxNoWait(api.ctx, &utx)
	if err != nil {
		api.Logger.Warn("failed to submit transaction", "err", err)
		return ethTx.Hash(), err
	}

	return ethTx.Hash(), nil
}

// EstimateGas returns an estimate of gas usage for the given transaction .
func (api *PublicAPI) EstimateGas(args utils.TransactionArgs, blockNum *ethrpc.BlockNumber) (hexutil.Uint64, error) {
	api.Logger.Debug("eth_estimateGas", "args", args, "block_num", blockNum)
	if args.From == nil {
		// This may make sense if from not specified
		args.From = &common.Address{}
	}
	if args.Value == nil {
		args.Value = (*hexutil.Big)(big.NewInt(0))
	}
	if args.Data == nil {
		args.Data = (*hexutil.Bytes)(&[]byte{})
	}

	ethTxValue := args.Value.ToInt().Bytes()
	ethTxData := args.Data

	var tx *types.Transaction
	round := client.RoundLatest
	if blockNum != nil {
		var err error
		round, err = api.roundParamFromBlockNum(*blockNum)
		if err != nil {
			err = fmt.Errorf("convert block number to round: %w", err)
			api.Logger.Error("Failed to EstimateGas", "err", err)
			return 0, err
		}
	}
	if args.To == nil {
		// evm.create
		tx = evm.NewV1(api.client).Create(ethTxValue, *ethTxData).AppendAuthSignature(estimateGasSigSpec, 0).GetTransaction()
	} else {
		// evm.call
		tx = evm.NewV1(api.client).Call(args.To.Bytes(), ethTxValue, *ethTxData).AppendAuthSignature(estimateGasSigSpec, 0).GetTransaction()
	}

	var ethAddress [20]byte
	copy(ethAddress[:], args.From[:])
	gas, err := core.NewV1(api.client).EstimateGasForCaller(api.ctx, round, types.CallerAddress{EthAddress: &ethAddress}, tx)
	if err != nil {
		api.Logger.Error("Failed to EstimateGas", "err", err)
		return 0, ErrInternalQuery
	}

	api.Logger.Debug("eth_estimateGas result", "gas", gas)

	return hexutil.Uint64(gas), nil
}

// GetBlockByHash returns the block identified by hash.
func (api *PublicAPI) GetBlockByHash(blockHash common.Hash, fullTx bool) (map[string]interface{}, error) {
	api.Logger.Debug("eth_getBlockByHash", "hash", blockHash.Hex(), "full", fullTx)
	blk, err := api.backend.GetBlockByHash(blockHash)
	if err != nil {
		api.Logger.Error("Matched block error", "block hash", blockHash)
		// Block doesn't exist, by web3 spec an empty response should be returned, not an error.
		return nil, ErrInternalQuery
	}

	return utils.ConvertToEthBlock(blk, fullTx), nil
}

// getRPCTransaction extracts data from model dbTx and returns.
func (api *PublicAPI) getRPCTransaction(dbTx *model.Transaction) (*utils.RPCTransaction, error) {
	resTx, err := utils.NewRPCTransaction(dbTx)
	if err != nil {
		api.Logger.Error("Failed to NewRPCTransaction", "hash", dbTx.Hash, "err", err)
		return nil, ErrInternalQuery
	}
	return resTx, nil
}

// GetTransactionByHash returns the transaction identified by hash.
func (api *PublicAPI) GetTransactionByHash(hash common.Hash) (*utils.RPCTransaction, error) {
	api.Logger.Debug("eth_getTransactionByHash", "hash", hash.Hex())

	dbTx, err := api.backend.QueryTransaction(hash)
	if err != nil {
		api.Logger.Error("Failed to QueryTransaction", "hash", hash.String(), "err", err)
		// Transaction doesn't exist, by web3 spec an empty response should be returned, not an error.
		return nil, nil
	}

	return api.getRPCTransaction(dbTx)
}

// GetTransactionByBlockHashAndIndex returns the transaction for the given block hash and index.
func (api *PublicAPI) GetTransactionByBlockHashAndIndex(blockHash common.Hash, index uint32) (*utils.RPCTransaction, error) {
	api.Logger.Debug("eth_getTransactionByBlockHashAndIndex", "hash", blockHash.Hex(), "index", index)

	dbBlock, err := api.backend.GetBlockByHash(blockHash)
	if err != nil {
		api.Logger.Error("Matched block error, block hash", blockHash)
		// Block doesn't exist, by web3 spec an empty response should be returned, not an error.
		return nil, nil
	}
	l := len(dbBlock.Transactions)
	if uint32(l) <= index {
		api.Logger.Error("out of index", "tx len", l, "index", index)
		return nil, ErrIndexOutOfRange
	}

	return api.getRPCTransaction(dbBlock.Transactions[index])
}

// GetTransactionByBlockNumberAndIndex returns the transaction identified by number and index.
func (api *PublicAPI) GetTransactionByBlockNumberAndIndex(blockNum ethrpc.BlockNumber, index uint32) (*utils.RPCTransaction, error) {
	api.Logger.Debug("eth_getTransactionByBlockNumberAndIndex", "number", blockNum, "index", index)
	round, err := api.roundParamFromBlockNum(blockNum)
	if err != nil {
		err = fmt.Errorf("convert block number to round: %w", err)
		api.Logger.Error("Failed to QueryBlockHash", "number", blockNum, "err", err)
		return nil, err
	}
	blockHash, err := api.backend.QueryBlockHash(round)
	if err != nil {
		api.Logger.Error("Failed to QueryBlockHash", "number", blockNum, "err", err)
		// Block doesn't exist, by web3 spec an empty response should be returned, not an error.
		return nil, nil
	}

	return api.GetTransactionByBlockHashAndIndex(blockHash, index)
}

// GetTransactionReceipt returns the transaction receipt by hash.
func (api *PublicAPI) GetTransactionReceipt(txHash common.Hash) (map[string]interface{}, error) {
	api.Logger.Debug("eth_getTransactionReceipt", "hash", txHash)
	receipt, err := api.backend.GetTransactionReceipt(txHash)
	if err != nil {
		// Transaction doesn't exist, don't return an error, but empty response.
		api.Logger.Error("failed to get transaction receipt", "hash", txHash, "err", err)
		return nil, nil
	}

	return receipt, nil
}

<<<<<<< HEAD
// GetLogs returns the ethereum logs.
func (api *PublicAPI) GetLogs(filter filters.FilterCriteria) ([]*ethtypes.Log, error) {
	api.Logger.Debug("eth_getLogs", "filter", filter)

	ethLogs := []*ethtypes.Log{}
	startRoundInclusive := client.RoundLatest
	endRoundInclusive := client.RoundLatest
	if filter.BlockHash != nil {
		round, err := api.backend.QueryBlockRound(*filter.BlockHash)
		if err != nil {
			if err != pg.ErrNoRows {
				return nil, fmt.Errorf("query block round: %w", err)
			}
			return ethLogs, nil
=======
// getStartEndRounds is a helper for fetching start and end rounds parameters.
func (api *PublicAPI) getStartEndRounds(filter filters.FilterCriteria) (uint64, uint64, error) {
	if filter.BlockHash != nil {
		round, err := api.backend.QueryBlockRound(*filter.BlockHash)
		if err != nil {
			return 0, 0, fmt.Errorf("query block round: %w", err)
>>>>>>> 496d4bae
		}
		return round, round, nil
	}

	start := client.RoundLatest
	end := client.RoundLatest
	if filter.FromBlock != nil {
		round, err := api.roundParamFromBlockNum(ethrpc.BlockNumber(filter.FromBlock.Int64()))
		if err != nil {
			return 0, 0, fmt.Errorf("convert from block number to round: %w", err)
		}
		start = round
	}
	if filter.ToBlock != nil {
		round, err := api.roundParamFromBlockNum(ethrpc.BlockNumber(filter.ToBlock.Int64()))
		if err != nil {
			return 0, 0, fmt.Errorf("convert to block number to round: %w", err)
		}
		end = round
	}

	return start, end, nil
}

// GetLogs returns the ethereum logs.
func (api *PublicAPI) GetLogs(filter filters.FilterCriteria) ([]*ethtypes.Log, error) {
	api.Logger.Debug("eth_getLogs", "filter", filter)

	startRoundInclusive, endRoundInclusive, err := api.getStartEndRounds(filter)
	if err != nil {
		return nil, fmt.Errorf("error getting start and end rounds: %w", err)
	}

	// TODO: filter addresses and topics

	dbLogs, err := api.backend.GetLogs(*filter.BlockHash, startRoundInclusive, endRoundInclusive)
	if err != nil {
		return ethLogs, nil
	}
	ethLogs = utils.DB2EthLogs(dbLogs)

	api.Logger.Debug("eth_getLogs response", "resp", ethLogs)

	return ethLogs, nil
}

// GetBlockHash returns the block hash by the given number.
func (api *PublicAPI) GetBlockHash(blockNum ethrpc.BlockNumber, _ bool) (common.Hash, error) {
	round, err := api.roundParamFromBlockNum(blockNum)
	if err != nil {
		return [32]byte{}, fmt.Errorf("convert block number to round: %w", err)
	}
	return api.backend.QueryBlockHash(round)
}

// BlockNumber returns the latest block number.
func (api *PublicAPI) BlockNumber() (hexutil.Uint64, error) {
	api.Logger.Debug("eth_getBlockNumber start")
	blockNumber, err := api.backend.BlockNumber()
	if err != nil {
		api.Logger.Error("failed to get the latest block number", "err", err)
		return 0, err
	}
	api.Logger.Debug("eth_getBlockNumber get the the latest block number", "blockNumber", blockNumber)

	return hexutil.Uint64(blockNumber), nil
}

// Accounts returns the list of accounts available to this node.
func (api *PublicAPI) Accounts() ([]common.Address, error) {
	api.Logger.Debug("eth_accounts")

	addresses := make([]common.Address, 0) // return [] instead of nil if empty

	return addresses, nil
}

// Mining returns whether or not this node is currently mining. Always false.
func (api *PublicAPI) Mining() bool {
	api.Logger.Debug("eth_mining")
	return false
}

// Hashrate returns the current node's hashrate. Always 0.
func (api *PublicAPI) Hashrate() hexutil.Uint64 {
	api.Logger.Debug("eth_hashrate")
	return 0
}<|MERGE_RESOLUTION|>--- conflicted
+++ resolved
@@ -512,7 +512,6 @@
 	return receipt, nil
 }
 
-<<<<<<< HEAD
 // GetLogs returns the ethereum logs.
 func (api *PublicAPI) GetLogs(filter filters.FilterCriteria) ([]*ethtypes.Log, error) {
 	api.Logger.Debug("eth_getLogs", "filter", filter)
@@ -527,14 +526,6 @@
 				return nil, fmt.Errorf("query block round: %w", err)
 			}
 			return ethLogs, nil
-=======
-// getStartEndRounds is a helper for fetching start and end rounds parameters.
-func (api *PublicAPI) getStartEndRounds(filter filters.FilterCriteria) (uint64, uint64, error) {
-	if filter.BlockHash != nil {
-		round, err := api.backend.QueryBlockRound(*filter.BlockHash)
-		if err != nil {
-			return 0, 0, fmt.Errorf("query block round: %w", err)
->>>>>>> 496d4bae
 		}
 		return round, round, nil
 	}
