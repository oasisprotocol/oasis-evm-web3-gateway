--- conflicted
+++ resolved
@@ -2,79 +2,15 @@
 
 import (
 	"encoding/hex"
+	"math/big"
+
 	"github.com/ethereum/go-ethereum/common"
 	"github.com/ethereum/go-ethereum/common/hexutil"
 	ethtypes "github.com/ethereum/go-ethereum/core/types"
 	"github.com/oasisprotocol/oasis-core/go/common/cbor"
 	"github.com/starfishlabs/oasis-evm-web3-gateway/model"
-	"math/big"
 )
 
-<<<<<<< HEAD
-=======
-var (
-	defaultValidatorAddr = "0x0000000000000000000000000000000088888888"
-	defaultSize          = 100
-	defaultGasLimit      = 21000 * 1000
-)
-
-// ConvertToEthBlock returns a JSON-RPC compatible Ethereum Block from a given Oasis block and its block result.
-func ConvertToEthBlock(
-	block *block.Block,
-	transactions []interface{},
-	logs []*ethtypes.Log,
-	gas uint64,
-) (map[string]interface{}, error) {
-	encoded := block.Header.EncodedHash()
-	bHash, _ := encoded.MarshalBinary()
-	bPrevHash, _ := block.Header.PreviousHash.MarshalBinary()
-	bStateHash, _ := block.Header.StateRoot.MarshalBinary()
-
-	bloom := ethtypes.BytesToBloom(ethtypes.LogsBloom(logs))
-	gasUsed := big.NewInt(0).SetUint64(gas)
-
-	var btxHash hexutil.Bytes
-	switch len(transactions) {
-	case 0:
-		// In case there are no ETH transactions in block return the
-		// Ethereum's empty root hash, since some WEB3 clients rely on it.
-		btxHash = hexutil.Bytes(ethtypes.EmptyRootHash.Bytes())
-	default:
-		ioRoot, err := block.Header.IORoot.MarshalBinary()
-		if err != nil {
-			return nil, err
-		}
-		btxHash = hexutil.Bytes(ioRoot)
-
-	}
-	res := map[string]interface{}{
-		"number":           hexutil.Uint64(block.Header.Round),
-		"hash":             common.BytesToHash(bHash),
-		"parentHash":       common.BytesToHash(bPrevHash),
-		"nonce":            ethtypes.BlockNonce{},
-		"sha3Uncles":       ethtypes.EmptyUncleHash,
-		"logsBloom":        bloom,
-		"stateRoot":        hexutil.Bytes(bStateHash),
-		"miner":            defaultValidatorAddr,
-		"mixHash":          common.Hash{},
-		"difficulty":       (*hexutil.Big)(big.NewInt(0)),
-		"extraData":        "0x",
-		"size":             hexutil.Uint64(defaultSize),
-		"gasLimit":         hexutil.Uint64(defaultGasLimit),
-		"gasUsed":          (*hexutil.Big)(gasUsed),
-		"timestamp":        hexutil.Uint64(block.Header.Timestamp),
-		"transactionsRoot": btxHash,
-		"receiptsRoot":     ethtypes.EmptyRootHash,
-
-		"uncles":          []common.Hash{},
-		"transactions":    transactions,
-		"totalDifficulty": (*hexutil.Big)(big.NewInt(0)),
-	}
-
-	return res, nil
-}
-
->>>>>>> 6c82e486
 // NewRPCTransaction returns a transaction that will serialize to the RPC representation.
 func NewRPCTransaction(
 	dbTx *model.Transaction,
